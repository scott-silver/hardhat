--- conflicted
+++ resolved
@@ -61,18 +61,11 @@
 npm run start
 ```
 
-<<<<<<< HEAD
-To start the react web app. Open [http://localhost:3000/](http://localhost:3000/) in your browser and you should see this:
-![](/front-5.png)
+To start the react web app. Open [http://localhost:3000/](http://localhost:3000/) in your browser and you should see this: ![](/front-5.png)
 
 Set your network in MetaMask to `localhost:8545`. You might also need to configure MetaMask to work well with Hardhat. To do that, go to `Settings -> Networks -> Localhost 8545` and change the Chain ID input to 31337.
 
 Now click the button in the web app. You should then see this:
-=======
-To start the react web app. Open [http://localhost:3000/](http://localhost:3000/) in your browser and you should see this: ![](/front-5.png)
-
-Set your network in MetaMask to `localhost:8545`, and click the button. You should then see this:
->>>>>>> d4d9e5e2
 
 ![](/front-2.png)
 
