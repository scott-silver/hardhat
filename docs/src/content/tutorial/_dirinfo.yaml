section-type: group
section-title: Tutorial
order:
  - title: 1. Overview
    href: /
  - title: 2. Setting up the environment
    href: /setting-up-the-environment
  - title: 3. Creating a new Hardhat project
    href: /creating-a-new-hardhat-project
  - title: 4. Writing and compiling contracts
    href: /writing-and-compiling-contracts
  - title: 5. Testing contracts
    href: /testing-contracts
  - title: 6. Debugging with Hardhat Network
    href: /debugging-with-hardhat-network
  - title: 7. Deploying to a live network
    href: /deploying-to-a-live-network
  - title: 8. Boilerplate Project
<<<<<<< HEAD
    href: /hardhat-boilerplate
=======
    href: /boilerplate-project
>>>>>>> 31f3317d
  - title: 9. Final thoughts
    href: /final-thoughts<|MERGE_RESOLUTION|>--- conflicted
+++ resolved
@@ -16,10 +16,6 @@
   - title: 7. Deploying to a live network
     href: /deploying-to-a-live-network
   - title: 8. Boilerplate Project
-<<<<<<< HEAD
-    href: /hardhat-boilerplate
-=======
     href: /boilerplate-project
->>>>>>> 31f3317d
   - title: 9. Final thoughts
     href: /final-thoughts