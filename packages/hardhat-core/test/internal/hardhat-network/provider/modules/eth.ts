--- conflicted
+++ resolved
@@ -295,6 +295,65 @@
               "0x0000000000000000000000000000000000000000000000000000000000000000"
             );
           });
+
+          it("should run in the context of the blocktag's block", async function () {
+            const contractAddress = await deployContract(
+              this.provider,
+              `0x${EXAMPLE_READ_CONTRACT.bytecode.object}`
+            );
+
+            const blockNumber = rpcQuantityToNumber(
+              await this.provider.send("eth_blockNumber", [])
+            );
+
+            await this.provider.send("evm_mine", []);
+            await this.provider.send("evm_mine", []);
+
+            const blockResult = await this.provider.send("eth_call", [
+              {
+                to: contractAddress,
+                data: EXAMPLE_READ_CONTRACT.selectors.blockNumber,
+              },
+              numberToRpcQuantity(blockNumber),
+            ]);
+
+            assert.equal(dataToNumber(blockResult), blockNumber);
+          });
+
+          it("should accept a gas limit higher than the block gas limit being used", async function () {
+            const contractAddress = await deployContract(
+              this.provider,
+              `0x${EXAMPLE_READ_CONTRACT.bytecode.object}`
+            );
+
+            const blockNumber = rpcQuantityToNumber(
+              await this.provider.send("eth_blockNumber", [])
+            );
+
+            const gas = "0x5f5e100"; // 100M gas
+
+            const blockResult = await this.provider.send("eth_call", [
+              {
+                to: contractAddress,
+                data: EXAMPLE_READ_CONTRACT.selectors.blockNumber,
+                gas,
+              },
+              numberToRpcQuantity(blockNumber),
+            ]);
+
+            assert.equal(dataToNumber(blockResult), blockNumber);
+
+            const blockResult2 = await this.provider.send("eth_call", [
+              {
+                to: contractAddress,
+                data: EXAMPLE_READ_CONTRACT.selectors.blockNumber,
+                gas,
+              },
+              "pending",
+            ]);
+
+            assert.equal(dataToNumber(blockResult2), blockNumber + 1);
+          });
         });
 
         describe("when called with 'latest' blockTag param", () => {
@@ -518,65 +577,6 @@
             assert.equal(initialBalanceAfterTx, "0xde0b6b3a7640000");
           });
         });
-
-        it("should run in the context of the blocktag's block", async function () {
-          const contractAddress = await deployContract(
-            this.provider,
-            `0x${EXAMPLE_READ_CONTRACT.bytecode.object}`
-          );
-
-          const blockNumber = rpcQuantityToNumber(
-            await this.provider.send("eth_blockNumber", [])
-          );
-
-          await this.provider.send("evm_mine", []);
-          await this.provider.send("evm_mine", []);
-
-          const blockResult = await this.provider.send("eth_call", [
-            {
-              to: contractAddress,
-              data: EXAMPLE_READ_CONTRACT.selectors.blockNumber,
-            },
-            numberToRpcQuantity(blockNumber),
-          ]);
-
-          assert.equal(dataToNumber(blockResult), blockNumber);
-        });
-
-        it("should accept a gas limit higher than the block gas limit being used", async function () {
-          const contractAddress = await deployContract(
-            this.provider,
-            `0x${EXAMPLE_READ_CONTRACT.bytecode.object}`
-          );
-
-          const blockNumber = rpcQuantityToNumber(
-            await this.provider.send("eth_blockNumber", [])
-          );
-
-          const gas = "0x5f5e100"; // 100M gas
-
-          const blockResult = await this.provider.send("eth_call", [
-            {
-              to: contractAddress,
-              data: EXAMPLE_READ_CONTRACT.selectors.blockNumber,
-              gas,
-            },
-            numberToRpcQuantity(blockNumber),
-          ]);
-
-          assert.equal(dataToNumber(blockResult), blockNumber);
-
-          const blockResult2 = await this.provider.send("eth_call", [
-            {
-              to: contractAddress,
-              data: EXAMPLE_READ_CONTRACT.selectors.blockNumber,
-              gas,
-            },
-            "pending",
-          ]);
-
-          assert.equal(dataToNumber(blockResult2), blockNumber + 1);
-        });
       });
 
       describe("eth_chainId", async function () {
@@ -2805,7 +2805,6 @@
           );
         });
 
-<<<<<<< HEAD
         it("should return the right info for the pending transaction", async function () {
           const txParams: TransactionParams = {
             to: toBuffer(zeroAddress()),
@@ -2830,7 +2829,8 @@
           );
 
           assertTransaction(tx, txHash, txParams);
-=======
+        });
+
         it("should get an existing transaction from mainnet", async function () {
           if (!isFork) {
             this.skip();
@@ -2863,7 +2863,6 @@
           ]);
 
           assert.equal(tx.from, "0xbc3109d75dffaae85ef595902e3bd70fe0643b3b");
->>>>>>> 1a481b2e
         });
       });
 
