--- conflicted
+++ resolved
@@ -795,7 +795,6 @@
     }
   });
 
-<<<<<<< HEAD
   describe("mineBlocks", function () {
     it("shouldn't break getLatestBlock()", async function () {
       const previousLatestBlockNumber = node.getLatestBlockNumber();
@@ -856,7 +855,9 @@
           latestBlockNumberBeforeSnapshot.toString()
         );
       });
-=======
+    });
+  });
+
   describe("should run calls in the right hardfork context", async function () {
     this.timeout(10000);
     before(function () {
@@ -1062,7 +1063,6 @@
           );
         }, /node was not configured with a hardfork activation history/);
       });
->>>>>>> 97816bf0
     });
   });
 });
